import { NextRequest, NextResponse } from 'next/server';
import { createClient } from '@/lib/supabase/server-client';

export async function POST(request: NextRequest) {
  try {
    const supabase = await createClient();

    // Get authenticated user
    const { data: { user }, error: authError } = await supabase.auth.getUser();
    if (authError || !user) {
      return NextResponse.json({ error: 'Unauthorized' }, { status: 401 });
    }

    const body = await request.json();
    const {
      ipsId,
      ipsName,
      strategyType,
      tradeData,
      factorValues,
      ipsScore,
      scoreId
    } = body;

    if (!ipsId || !tradeData) {
      return NextResponse.json({
        error: 'Missing required fields: ipsId, tradeData'
      }, { status: 400 });
    }

    const userId = user.id;

    // Pre-compute safe numeric fields (avoid NaN inserts)
    const credit = typeof tradeData?.creditReceived === 'number' ? tradeData.creditReceived : null;
    const numC = typeof tradeData?.numberOfContracts === 'number' ? tradeData.numberOfContracts : null;
    const shortStrike = typeof tradeData?.shortStrike === 'number' ? tradeData.shortStrike : null;
    const longStrike = typeof tradeData?.longStrike === 'number' ? tradeData.longStrike : null;
    const spreadWidth = shortStrike != null && longStrike != null ? Math.abs(shortStrike - longStrike) : null;
    const maxGain = credit != null && numC != null ? credit * numC * 100 : null;
    const maxLoss = spreadWidth != null && credit != null && numC != null ? (spreadWidth - credit) * numC * 100 : null;

    // Start transaction
    const { data: trade, error: tradeError } = await supabase
      .from('trades')
      .insert({
        user_id: userId,
        ips_id: ipsId,
        ips_score_calculation_id: scoreId,
        status: 'prospective',
        strategy_type: strategyType || tradeData?.contractType || 'unknown',
        ips_name: ipsName || tradeData?.ipsName || null,
        name: tradeData.name,
        symbol: tradeData.symbol,
        contract_type: tradeData.contractType,
        current_price: tradeData.currentPrice,
        expiration_date: tradeData.expirationDate,
        number_of_contracts: tradeData.numberOfContracts,
        short_strike: shortStrike,
        long_strike: longStrike,
        credit_received: credit,
        ips_score: ipsScore,
        max_gain: maxGain,
        max_loss: maxLoss,
        spread_width: spreadWidth,
        entry_date: null, // not yet active
        created_at: new Date().toISOString()
      })
      .select()
      .single();

    if (tradeError) {
      throw new Error(`Failed to create trade: ${tradeError.message}`);
    }

    // Save all factor values used in this trade
    if (factorValues && Object.keys(factorValues).length > 0) {
      const factorInserts = Object.entries(factorValues).map(([factorName, factorData]: [string, any]) => {
        const value = typeof factorData === 'object' ? factorData.value : factorData;
        const source = typeof factorData === 'object' ? factorData.source : 'manual';
        const confidence = typeof factorData === 'object' ? factorData.confidence : (source === 'manual' ? 0.7 : 0.95);
        
        return {
          trade_id: trade.id,
          factor_name: factorName,
          factor_value: value,
          source,
          confidence,
          created_at: new Date().toISOString()
        };
      });

      const { error: factorsError } = await supabase
        .from('trade_factors')
        .insert(factorInserts);

      if (factorsError) {
        console.error('Error saving trade factors:', factorsError);
        // Don't fail the entire request, just log the error
      }
    }

    // Update trade analytics
    await updateTradeAnalytics(supabase, userId, ipsId);

    return NextResponse.json({
      success: true,
      data: {
        tradeId: trade.id,
        status: trade.status,
        ipsScore: trade.ips_score,
        maxGain: trade.max_gain,
        maxLoss: trade.max_loss
      }
    });

  } catch (error) {
    console.error('Error creating trade:', error);

    return NextResponse.json(
      {
        error: 'Failed to create trade',
        message: error instanceof Error ? error.message : 'Unknown error'
      },
      { status: 500 }
    );
  }
}

async function updateTradeAnalytics(supabase: any, userId: string, ipsId: string) {
  try {
    // RLS automatically filters by user_id
    const { data: userStats } = await supabase
      .from('trades')
      .select('status, ips_score');

    if (userStats) {
      const totalTrades = userStats.length;
      const avgScore = userStats.reduce((sum, trade) => sum + (trade.ips_score || 0), 0) / totalTrades;
      
      await supabase
        .from('user_statistics')
        .upsert({
          user_id: userId,
          total_trades: totalTrades,
          avg_ips_score: avgScore,
          updated_at: new Date().toISOString()
        }, {
          onConflict: 'user_id'
        });
    }

    // Update IPS performance statistics (write back to ips_configurations)
    const { data: ipsStats } = await supabase
      .from('trades')
      .select('status, ips_score')
      .eq('ips_id', ipsId);

    if (ipsStats) {
      const totalTrades = ipsStats.length;
      const avgScore = totalTrades > 0
        ? ipsStats.reduce((sum, trade) => sum + (trade.ips_score || 0), 0) / totalTrades
        : 0;

      await supabase
        .from('ips_configurations')
        .update({
          total_trades: totalTrades,
          last_modified: new Date().toISOString()
        })
        .eq('id', ipsId);
    }
  } catch (error) {
    console.error('Error updating analytics:', error);
  }
}

export async function GET(request: NextRequest) {
  try {
    const supabase = await createClient();

    // Get authenticated user
    const { data: { user }, error: authError } = await supabase.auth.getUser();
    if (authError || !user) {
      return NextResponse.json({ error: 'Unauthorized' }, { status: 401 });
    }

    const { searchParams } = new URL(request.url);
    const status = searchParams.get('status') || 'prospective';
    const id = searchParams.get('id');

<<<<<<< HEAD
    // RLS automatically filters by user_id
=======
    console.log('[Trades API GET] Fetching trades for userId:', userId, 'status:', status);

>>>>>>> c4838132
    let query = supabase
      .from('trades')
      .select(`
        *,
        ips_configurations!ips_id(name, description),
        trade_factors(
          factor_name,
          factor_value,
          source,
          confidence
        )
      `)
      .order('created_at', { ascending: false });

    if (id) {
      query = query.eq('id', id);
    } else if (status) {
      query = query.eq('status', status);
    }

    const { data: trades, error } = await query;

    if (error) {
      throw new Error(`Failed to fetch trades: ${error.message}`);
    }
    
    return NextResponse.json({
      success: true,
      data: trades || []
    });

  } catch (error) {
    console.error('Error fetching trades:', error);
    
    return NextResponse.json(
      { 
        error: 'Failed to fetch trades', 
        message: error instanceof Error ? error.message : 'Unknown error' 
      },
      { status: 500 }
    );
  }
}

export async function PATCH(request: NextRequest) {
  try {
    const supabase = await createClient();

    // Get authenticated user
    const { data: { user }, error: authError } = await supabase.auth.getUser();
    if (authError || !user) {
      return NextResponse.json({ error: 'Unauthorized' }, { status: 401 });
    }

    const body = await request.json();
    const { ids, status } = body as { ids: string[]; status: 'prospective'|'active'|'pending'|'closed'|'expired'|'cancelled'|'action_needed' };
    if (!Array.isArray(ids) || ids.length === 0 || !status) {
      return NextResponse.json({ error: 'ids[] and status required' }, { status: 400 });
    }

    const targetStatus = status === 'action_needed' ? 'pending' : status;

    // When moving to active, stamp entry_date
    const updatePayload: any = { status: targetStatus };
    if (targetStatus === 'active') updatePayload.entry_date = new Date().toISOString();
    if (targetStatus === 'closed') updatePayload.closed_at = new Date().toISOString();

    // RLS automatically enforces user ownership
    const { error } = await supabase
      .from('trades')
      .update(updatePayload)
      .in('id', ids);

    if (error) throw new Error(error.message);

    return NextResponse.json({ success: true });
  } catch (err) {
    console.error('Error PATCH /api/trades:', err);
    return NextResponse.json({ error: 'Failed to update trades' }, { status: 500 });
  }
}

export async function DELETE(request: NextRequest) {
  try {
    // Get authenticated user
    const { data: { user }, error: authError } = await supabase.auth.getUser();
    if (authError || !user) {
      return NextResponse.json({ error: 'Unauthorized' }, { status: 401 });
    }

    const body = await request.json();
    const { ids } = body as { ids: string[] };
    if (!Array.isArray(ids) || ids.length === 0) {
      return NextResponse.json({ error: 'ids[] required' }, { status: 400 });
    }

    const { error } = await supabase
      .from('trades')
      .delete()
      .in('id', ids)
      .eq('user_id', user.id);

    if (error) throw new Error(error.message);

    return NextResponse.json({ success: true });
  } catch (err) {
    console.error('Error DELETE /api/trades:', err);
    return NextResponse.json({ error: 'Failed to delete trades' }, { status: 500 });
  }
}<|MERGE_RESOLUTION|>--- conflicted
+++ resolved
@@ -1,306 +1,306 @@
-import { NextRequest, NextResponse } from 'next/server';
-import { createClient } from '@/lib/supabase/server-client';
-
-export async function POST(request: NextRequest) {
-  try {
-    const supabase = await createClient();
-
-    // Get authenticated user
-    const { data: { user }, error: authError } = await supabase.auth.getUser();
-    if (authError || !user) {
-      return NextResponse.json({ error: 'Unauthorized' }, { status: 401 });
-    }
-
-    const body = await request.json();
-    const {
-      ipsId,
-      ipsName,
-      strategyType,
-      tradeData,
-      factorValues,
-      ipsScore,
-      scoreId
-    } = body;
-
-    if (!ipsId || !tradeData) {
-      return NextResponse.json({
-        error: 'Missing required fields: ipsId, tradeData'
-      }, { status: 400 });
-    }
-
-    const userId = user.id;
-
-    // Pre-compute safe numeric fields (avoid NaN inserts)
-    const credit = typeof tradeData?.creditReceived === 'number' ? tradeData.creditReceived : null;
-    const numC = typeof tradeData?.numberOfContracts === 'number' ? tradeData.numberOfContracts : null;
-    const shortStrike = typeof tradeData?.shortStrike === 'number' ? tradeData.shortStrike : null;
-    const longStrike = typeof tradeData?.longStrike === 'number' ? tradeData.longStrike : null;
-    const spreadWidth = shortStrike != null && longStrike != null ? Math.abs(shortStrike - longStrike) : null;
-    const maxGain = credit != null && numC != null ? credit * numC * 100 : null;
-    const maxLoss = spreadWidth != null && credit != null && numC != null ? (spreadWidth - credit) * numC * 100 : null;
-
-    // Start transaction
-    const { data: trade, error: tradeError } = await supabase
-      .from('trades')
-      .insert({
-        user_id: userId,
-        ips_id: ipsId,
-        ips_score_calculation_id: scoreId,
-        status: 'prospective',
-        strategy_type: strategyType || tradeData?.contractType || 'unknown',
-        ips_name: ipsName || tradeData?.ipsName || null,
-        name: tradeData.name,
-        symbol: tradeData.symbol,
-        contract_type: tradeData.contractType,
-        current_price: tradeData.currentPrice,
-        expiration_date: tradeData.expirationDate,
-        number_of_contracts: tradeData.numberOfContracts,
-        short_strike: shortStrike,
-        long_strike: longStrike,
-        credit_received: credit,
-        ips_score: ipsScore,
-        max_gain: maxGain,
-        max_loss: maxLoss,
-        spread_width: spreadWidth,
-        entry_date: null, // not yet active
-        created_at: new Date().toISOString()
-      })
-      .select()
-      .single();
-
-    if (tradeError) {
-      throw new Error(`Failed to create trade: ${tradeError.message}`);
-    }
-
-    // Save all factor values used in this trade
-    if (factorValues && Object.keys(factorValues).length > 0) {
-      const factorInserts = Object.entries(factorValues).map(([factorName, factorData]: [string, any]) => {
-        const value = typeof factorData === 'object' ? factorData.value : factorData;
-        const source = typeof factorData === 'object' ? factorData.source : 'manual';
-        const confidence = typeof factorData === 'object' ? factorData.confidence : (source === 'manual' ? 0.7 : 0.95);
-        
-        return {
-          trade_id: trade.id,
-          factor_name: factorName,
-          factor_value: value,
-          source,
-          confidence,
-          created_at: new Date().toISOString()
-        };
-      });
-
-      const { error: factorsError } = await supabase
-        .from('trade_factors')
-        .insert(factorInserts);
-
-      if (factorsError) {
-        console.error('Error saving trade factors:', factorsError);
-        // Don't fail the entire request, just log the error
-      }
-    }
-
-    // Update trade analytics
-    await updateTradeAnalytics(supabase, userId, ipsId);
-
-    return NextResponse.json({
-      success: true,
-      data: {
-        tradeId: trade.id,
-        status: trade.status,
-        ipsScore: trade.ips_score,
-        maxGain: trade.max_gain,
-        maxLoss: trade.max_loss
-      }
-    });
-
-  } catch (error) {
-    console.error('Error creating trade:', error);
-
-    return NextResponse.json(
-      {
-        error: 'Failed to create trade',
-        message: error instanceof Error ? error.message : 'Unknown error'
-      },
-      { status: 500 }
-    );
-  }
-}
-
-async function updateTradeAnalytics(supabase: any, userId: string, ipsId: string) {
-  try {
-    // RLS automatically filters by user_id
-    const { data: userStats } = await supabase
-      .from('trades')
-      .select('status, ips_score');
-
-    if (userStats) {
-      const totalTrades = userStats.length;
-      const avgScore = userStats.reduce((sum, trade) => sum + (trade.ips_score || 0), 0) / totalTrades;
-      
-      await supabase
-        .from('user_statistics')
-        .upsert({
-          user_id: userId,
-          total_trades: totalTrades,
-          avg_ips_score: avgScore,
-          updated_at: new Date().toISOString()
-        }, {
-          onConflict: 'user_id'
-        });
-    }
-
-    // Update IPS performance statistics (write back to ips_configurations)
-    const { data: ipsStats } = await supabase
-      .from('trades')
-      .select('status, ips_score')
-      .eq('ips_id', ipsId);
-
-    if (ipsStats) {
-      const totalTrades = ipsStats.length;
-      const avgScore = totalTrades > 0
-        ? ipsStats.reduce((sum, trade) => sum + (trade.ips_score || 0), 0) / totalTrades
-        : 0;
-
-      await supabase
-        .from('ips_configurations')
-        .update({
-          total_trades: totalTrades,
-          last_modified: new Date().toISOString()
-        })
-        .eq('id', ipsId);
-    }
-  } catch (error) {
-    console.error('Error updating analytics:', error);
-  }
-}
-
-export async function GET(request: NextRequest) {
-  try {
-    const supabase = await createClient();
-
-    // Get authenticated user
-    const { data: { user }, error: authError } = await supabase.auth.getUser();
-    if (authError || !user) {
-      return NextResponse.json({ error: 'Unauthorized' }, { status: 401 });
-    }
-
-    const { searchParams } = new URL(request.url);
-    const status = searchParams.get('status') || 'prospective';
-    const id = searchParams.get('id');
-
-<<<<<<< HEAD
-    // RLS automatically filters by user_id
-=======
-    console.log('[Trades API GET] Fetching trades for userId:', userId, 'status:', status);
-
->>>>>>> c4838132
-    let query = supabase
-      .from('trades')
-      .select(`
-        *,
-        ips_configurations!ips_id(name, description),
-        trade_factors(
-          factor_name,
-          factor_value,
-          source,
-          confidence
-        )
-      `)
-      .order('created_at', { ascending: false });
-
-    if (id) {
-      query = query.eq('id', id);
-    } else if (status) {
-      query = query.eq('status', status);
-    }
-
-    const { data: trades, error } = await query;
-
-    if (error) {
-      throw new Error(`Failed to fetch trades: ${error.message}`);
-    }
-    
-    return NextResponse.json({
-      success: true,
-      data: trades || []
-    });
-
-  } catch (error) {
-    console.error('Error fetching trades:', error);
-    
-    return NextResponse.json(
-      { 
-        error: 'Failed to fetch trades', 
-        message: error instanceof Error ? error.message : 'Unknown error' 
-      },
-      { status: 500 }
-    );
-  }
-}
-
-export async function PATCH(request: NextRequest) {
-  try {
-    const supabase = await createClient();
-
-    // Get authenticated user
-    const { data: { user }, error: authError } = await supabase.auth.getUser();
-    if (authError || !user) {
-      return NextResponse.json({ error: 'Unauthorized' }, { status: 401 });
-    }
-
-    const body = await request.json();
-    const { ids, status } = body as { ids: string[]; status: 'prospective'|'active'|'pending'|'closed'|'expired'|'cancelled'|'action_needed' };
-    if (!Array.isArray(ids) || ids.length === 0 || !status) {
-      return NextResponse.json({ error: 'ids[] and status required' }, { status: 400 });
-    }
-
-    const targetStatus = status === 'action_needed' ? 'pending' : status;
-
-    // When moving to active, stamp entry_date
-    const updatePayload: any = { status: targetStatus };
-    if (targetStatus === 'active') updatePayload.entry_date = new Date().toISOString();
-    if (targetStatus === 'closed') updatePayload.closed_at = new Date().toISOString();
-
-    // RLS automatically enforces user ownership
-    const { error } = await supabase
-      .from('trades')
-      .update(updatePayload)
-      .in('id', ids);
-
-    if (error) throw new Error(error.message);
-
-    return NextResponse.json({ success: true });
-  } catch (err) {
-    console.error('Error PATCH /api/trades:', err);
-    return NextResponse.json({ error: 'Failed to update trades' }, { status: 500 });
-  }
-}
-
-export async function DELETE(request: NextRequest) {
-  try {
-    // Get authenticated user
-    const { data: { user }, error: authError } = await supabase.auth.getUser();
-    if (authError || !user) {
-      return NextResponse.json({ error: 'Unauthorized' }, { status: 401 });
-    }
-
-    const body = await request.json();
-    const { ids } = body as { ids: string[] };
-    if (!Array.isArray(ids) || ids.length === 0) {
-      return NextResponse.json({ error: 'ids[] required' }, { status: 400 });
-    }
-
-    const { error } = await supabase
-      .from('trades')
-      .delete()
-      .in('id', ids)
-      .eq('user_id', user.id);
-
-    if (error) throw new Error(error.message);
-
-    return NextResponse.json({ success: true });
-  } catch (err) {
-    console.error('Error DELETE /api/trades:', err);
-    return NextResponse.json({ error: 'Failed to delete trades' }, { status: 500 });
-  }
-}+import { NextRequest, NextResponse } from 'next/server';
+import { createClient } from '@/lib/supabase/server-client';
+
+export async function POST(request: NextRequest) {
+  try {
+    const supabase = await createClient();
+
+    // Get authenticated user
+    const { data: { user }, error: authError } = await supabase.auth.getUser();
+    if (authError || !user) {
+      return NextResponse.json({ error: 'Unauthorized' }, { status: 401 });
+    }
+
+    const body = await request.json();
+    const {
+      ipsId,
+      ipsName,
+      strategyType,
+      tradeData,
+      factorValues,
+      ipsScore,
+      scoreId
+    } = body;
+
+    if (!ipsId || !tradeData) {
+      return NextResponse.json({
+        error: 'Missing required fields: ipsId, tradeData'
+      }, { status: 400 });
+    }
+
+    const userId = user.id;
+
+    // Pre-compute safe numeric fields (avoid NaN inserts)
+    const credit = typeof tradeData?.creditReceived === 'number' ? tradeData.creditReceived : null;
+    const numC = typeof tradeData?.numberOfContracts === 'number' ? tradeData.numberOfContracts : null;
+    const shortStrike = typeof tradeData?.shortStrike === 'number' ? tradeData.shortStrike : null;
+    const longStrike = typeof tradeData?.longStrike === 'number' ? tradeData.longStrike : null;
+    const spreadWidth = shortStrike != null && longStrike != null ? Math.abs(shortStrike - longStrike) : null;
+    const maxGain = credit != null && numC != null ? credit * numC * 100 : null;
+    const maxLoss = spreadWidth != null && credit != null && numC != null ? (spreadWidth - credit) * numC * 100 : null;
+
+    // Start transaction
+    const { data: trade, error: tradeError } = await supabase
+      .from('trades')
+      .insert({
+        user_id: userId,
+        ips_id: ipsId,
+        ips_score_calculation_id: scoreId,
+        status: 'prospective',
+        strategy_type: strategyType || tradeData?.contractType || 'unknown',
+        ips_name: ipsName || tradeData?.ipsName || null,
+        name: tradeData.name,
+        symbol: tradeData.symbol,
+        contract_type: tradeData.contractType,
+        current_price: tradeData.currentPrice,
+        expiration_date: tradeData.expirationDate,
+        number_of_contracts: tradeData.numberOfContracts,
+        short_strike: shortStrike,
+        long_strike: longStrike,
+        credit_received: credit,
+        ips_score: ipsScore,
+        max_gain: maxGain,
+        max_loss: maxLoss,
+        spread_width: spreadWidth,
+        entry_date: null, // not yet active
+        created_at: new Date().toISOString()
+      })
+      .select()
+      .single();
+
+    if (tradeError) {
+      throw new Error(`Failed to create trade: ${tradeError.message}`);
+    }
+
+    // Save all factor values used in this trade
+    if (factorValues && Object.keys(factorValues).length > 0) {
+      const factorInserts = Object.entries(factorValues).map(([factorName, factorData]: [string, any]) => {
+        const value = typeof factorData === 'object' ? factorData.value : factorData;
+        const source = typeof factorData === 'object' ? factorData.source : 'manual';
+        const confidence = typeof factorData === 'object' ? factorData.confidence : (source === 'manual' ? 0.7 : 0.95);
+        
+        return {
+          trade_id: trade.id,
+          factor_name: factorName,
+          factor_value: value,
+          source,
+          confidence,
+          created_at: new Date().toISOString()
+        };
+      });
+
+      const { error: factorsError } = await supabase
+        .from('trade_factors')
+        .insert(factorInserts);
+
+      if (factorsError) {
+        console.error('Error saving trade factors:', factorsError);
+        // Don't fail the entire request, just log the error
+      }
+    }
+
+    // Update trade analytics
+    await updateTradeAnalytics(supabase, userId, ipsId);
+
+    return NextResponse.json({
+      success: true,
+      data: {
+        tradeId: trade.id,
+        status: trade.status,
+        ipsScore: trade.ips_score,
+        maxGain: trade.max_gain,
+        maxLoss: trade.max_loss
+      }
+    });
+
+  } catch (error) {
+    console.error('Error creating trade:', error);
+
+    return NextResponse.json(
+      {
+        error: 'Failed to create trade',
+        message: error instanceof Error ? error.message : 'Unknown error'
+      },
+      { status: 500 }
+    );
+  }
+}
+
+async function updateTradeAnalytics(supabase: any, userId: string, ipsId: string) {
+  try {
+    // RLS automatically filters by user_id
+    const { data: userStats } = await supabase
+      .from('trades')
+      .select('status, ips_score');
+
+    if (userStats) {
+      const totalTrades = userStats.length;
+      const avgScore = userStats.reduce((sum, trade) => sum + (trade.ips_score || 0), 0) / totalTrades;
+      
+      await supabase
+        .from('user_statistics')
+        .upsert({
+          user_id: userId,
+          total_trades: totalTrades,
+          avg_ips_score: avgScore,
+          updated_at: new Date().toISOString()
+        }, {
+          onConflict: 'user_id'
+        });
+    }
+
+    // Update IPS performance statistics (write back to ips_configurations)
+    const { data: ipsStats } = await supabase
+      .from('trades')
+      .select('status, ips_score')
+      .eq('ips_id', ipsId);
+
+    if (ipsStats) {
+      const totalTrades = ipsStats.length;
+      const avgScore = totalTrades > 0
+        ? ipsStats.reduce((sum, trade) => sum + (trade.ips_score || 0), 0) / totalTrades
+        : 0;
+
+      await supabase
+        .from('ips_configurations')
+        .update({
+          total_trades: totalTrades,
+          last_modified: new Date().toISOString()
+        })
+        .eq('id', ipsId);
+    }
+  } catch (error) {
+    console.error('Error updating analytics:', error);
+  }
+}
+
+export async function GET(request: NextRequest) {
+  try {
+    const supabase = await createClient();
+
+    // Get authenticated user
+    const { data: { user }, error: authError } = await supabase.auth.getUser();
+    if (authError || !user) {
+      return NextResponse.json({ error: 'Unauthorized' }, { status: 401 });
+    }
+
+    const { searchParams } = new URL(request.url);
+    const status = searchParams.get('status') || 'prospective';
+    const id = searchParams.get('id');
+    const userId = user.id;
+
+    console.log('[Trades API GET] Fetching trades for userId:', userId, 'status:', status);
+
+    // RLS automatically filters by user_id
+    let query = supabase
+      .from('trades')
+      .select(`
+        *,
+        ips_configurations!ips_id(name, description),
+        trade_factors(
+          factor_name,
+          factor_value,
+          source,
+          confidence
+        )
+      `)
+      .order('created_at', { ascending: false });
+
+    if (id) {
+      query = query.eq('id', id);
+    } else if (status) {
+      query = query.eq('status', status);
+    }
+
+    const { data: trades, error } = await query;
+
+    if (error) {
+      throw new Error(`Failed to fetch trades: ${error.message}`);
+    }
+    
+    return NextResponse.json({
+      success: true,
+      data: trades || []
+    });
+
+  } catch (error) {
+    console.error('Error fetching trades:', error);
+    
+    return NextResponse.json(
+      { 
+        error: 'Failed to fetch trades', 
+        message: error instanceof Error ? error.message : 'Unknown error' 
+      },
+      { status: 500 }
+    );
+  }
+}
+
+export async function PATCH(request: NextRequest) {
+  try {
+    const supabase = await createClient();
+
+    // Get authenticated user
+    const { data: { user }, error: authError } = await supabase.auth.getUser();
+    if (authError || !user) {
+      return NextResponse.json({ error: 'Unauthorized' }, { status: 401 });
+    }
+
+    const body = await request.json();
+    const { ids, status } = body as { ids: string[]; status: 'prospective'|'active'|'pending'|'closed'|'expired'|'cancelled'|'action_needed' };
+    if (!Array.isArray(ids) || ids.length === 0 || !status) {
+      return NextResponse.json({ error: 'ids[] and status required' }, { status: 400 });
+    }
+
+    const targetStatus = status === 'action_needed' ? 'pending' : status;
+
+    // When moving to active, stamp entry_date
+    const updatePayload: any = { status: targetStatus };
+    if (targetStatus === 'active') updatePayload.entry_date = new Date().toISOString();
+    if (targetStatus === 'closed') updatePayload.closed_at = new Date().toISOString();
+
+    // RLS automatically enforces user ownership
+    const { error } = await supabase
+      .from('trades')
+      .update(updatePayload)
+      .in('id', ids);
+
+    if (error) throw new Error(error.message);
+
+    return NextResponse.json({ success: true });
+  } catch (err) {
+    console.error('Error PATCH /api/trades:', err);
+    return NextResponse.json({ error: 'Failed to update trades' }, { status: 500 });
+  }
+}
+
+export async function DELETE(request: NextRequest) {
+  try {
+    const supabase = await createClient();
+
+    // Get authenticated user
+    const { data: { user }, error: authError } = await supabase.auth.getUser();
+    if (authError || !user) {
+      return NextResponse.json({ error: 'Unauthorized' }, { status: 401 });
+    }
+
+    const body = await request.json();
+    const { ids } = body as { ids: string[] };
+    if (!Array.isArray(ids) || ids.length === 0) {
+      return NextResponse.json({ error: 'ids[] required' }, { status: 400 });
+    }
+
+    // RLS automatically enforces user ownership
+    const { error } = await supabase
+      .from('trades')
+      .delete()
+      .in('id', ids);
+
+    if (error) throw new Error(error.message);
+
+    return NextResponse.json({ success: true });
+  } catch (err) {
+    console.error('Error DELETE /api/trades:', err);
+    return NextResponse.json({ error: 'Failed to delete trades' }, { status: 500 });
+  }
+}