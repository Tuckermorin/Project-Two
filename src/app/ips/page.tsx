--- conflicted
+++ resolved
@@ -21,7 +21,6 @@
   MoreVertical,
   Trash2,
   Layers,
-  AlertTriangle,
 } from "lucide-react";
 import {
   DropdownMenu,
@@ -30,14 +29,6 @@
   DropdownMenuSeparator,
   DropdownMenuTrigger,
 } from "@/components/ui/dropdown-menu";
-import {
-  Dialog,
-  DialogContent,
-  DialogDescription,
-  DialogFooter,
-  DialogHeader,
-  DialogTitle,
-} from "@/components/ui/dialog";
 
 // Import components
 import { IPSStrategySelector } from "@/components/ips/ips-strategy-selector";
@@ -52,76 +43,6 @@
   type IPSConfiguration,
   type TradingStrategy,
 } from "@/lib/services/ips-data-service";
-
-// -------------------------------
-// Delete Confirmation Dialog Component
-// -------------------------------
-interface DeleteConfirmationDialogProps {
-  isOpen: boolean;
-  onConfirm: () => void;
-  onCancel: () => void;
-  title?: string;
-  description?: string;
-  isLoading?: boolean;
-}
-
-function DeleteConfirmationDialog({
-  isOpen,
-  onConfirm,
-  onCancel,
-  title = "Delete IPS Configuration",
-  description = "Are you sure you want to delete this IPS? This action cannot be undone and will permanently remove all associated data.",
-  isLoading = false
-}: DeleteConfirmationDialogProps) {
-  return (
-    <Dialog open={isOpen} onOpenChange={onCancel}>
-      <DialogContent className="sm:max-w-[425px]">
-        <DialogHeader>
-          <div className="flex items-center gap-3">
-            <div className="flex h-10 w-10 items-center justify-center rounded-full bg-red-100 dark:bg-red-900/20">
-              <AlertTriangle className="h-5 w-5 text-red-600 dark:text-red-400" />
-            </div>
-            <div className="flex-1">
-              <DialogTitle className="text-left">{title}</DialogTitle>
-            </div>
-          </div>
-        </DialogHeader>
-        
-        <DialogDescription className="text-left py-2">
-          {description}
-        </DialogDescription>
-
-        <DialogFooter className="gap-2 sm:gap-0">
-          <Button
-            variant="outline"
-            onClick={onCancel}
-            disabled={isLoading}
-          >
-            Cancel
-          </Button>
-          <Button
-            variant="destructive"
-            onClick={onConfirm}
-            disabled={isLoading}
-            className="gap-2"
-          >
-            {isLoading ? (
-              <>
-                <div className="h-4 w-4 animate-spin rounded-full border-2 border-current border-t-transparent" />
-                Deleting...
-              </>
-            ) : (
-              <>
-                <Trash2 className="h-4 w-4" />
-                Delete IPS
-              </>
-            )}
-          </Button>
-        </DialogFooter>
-      </DialogContent>
-    </Dialog>
-  );
-}
 
 // -------------------------------
 // Runtime row normalizer (no deps)
@@ -241,14 +162,6 @@
   const [factorDefinitions, setFactorDefinitions] = useState<any>(null);
   const [creating, setCreating] = useState(false);
 
-  // Delete confirmation dialog state
-  const [deleteDialog, setDeleteDialog] = useState({
-    isOpen: false,
-    ipsId: "",
-    ipsName: "",
-    isDeleting: false,
-  });
-
   // Quick creator state
   const [name, setName] = useState("");
   const [description, setDescription] = useState("");
@@ -316,63 +229,26 @@
     }
   }
 
-  // Show delete confirmation dialog
-  const showDeleteConfirmation = (ipsId: string) => {
-    const ips = ipsList.find((ips: any) => ips.id === ipsId);
-    setDeleteDialog({
-      isOpen: true,
-      ipsId,
-      ipsName: ips?.name || "this IPS",
-      isDeleting: false,
-    });
-  };
-
-  // Cancel delete
-  const cancelDelete = () => {
-    setDeleteDialog({
-      isOpen: false,
-      ipsId: "",
-      ipsName: "",
-      isDeleting: false,
-    });
-  };
-
-  // Confirm delete
-  const confirmDelete = async () => {
-    setDeleteDialog(prev => ({ ...prev, isDeleting: true }));
+  // Delete IPS
+  async function deleteIPS(ipsId: string) {
+    if (!confirm("Are you sure you want to delete this IPS? This action cannot be undone.")) {
+      return;
+    }
 
     try {
-      const { error } = await supabase
-        .from("ips_configurations")
-        .delete()
-        .eq("id", deleteDialog.ipsId);
+      const { error } = await supabase.from("ips_configurations").delete().eq("id", ipsId);
 
       if (error) {
         console.error("Error deleting IPS:", error);
         alert("Failed to delete IPS: " + error.message);
       } else {
         await fetchIPS();
-<<<<<<< HEAD
-        toast.success(`IPS "${deleteDialog.ipsName}" deleted successfully`);
-        setDeleteDialog({
-          isOpen: false,
-          ipsId: "",
-          ipsName: "",
-          isDeleting: false,
-        });
-      }
-    } catch (err) {
-      console.error("Unexpected error deleting IPS:", err);
-      toast.error("Unexpected error deleting IPS");
-      setDeleteDialog(prev => ({ ...prev, isDeleting: false }));
-=======
       }
     } catch (err) {
       console.error("Unexpected error deleting IPS:", err);
       alert("Unexpected error deleting IPS");
->>>>>>> ed8619da
-    }
-  };
+    }
+  }
 
   // Load data on mount
   useEffect(() => {
@@ -529,7 +405,7 @@
           await fetchIPS();
           break;
         case "delete":
-          showDeleteConfirmation(ipsId);
+          await deleteIPS(ipsId);
           break;
       }
     } catch (error) {
@@ -812,16 +688,6 @@
           </div>
         )}
       </div>
-
-      {/* Delete Confirmation Dialog */}
-      <DeleteConfirmationDialog
-        isOpen={deleteDialog.isOpen}
-        onConfirm={confirmDelete}
-        onCancel={cancelDelete}
-        isLoading={deleteDialog.isDeleting}
-        title="Delete IPS Configuration"
-        description={`Are you sure you want to delete "${deleteDialog.ipsName}"? This action cannot be undone and will permanently remove all associated data including factor configurations, weights, and historical performance data.`}
-      />
     </div>
   );
 }