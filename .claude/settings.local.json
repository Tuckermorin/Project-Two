--- conflicted
+++ resolved
@@ -4,16 +4,11 @@
       "WebFetch(domain:www.alphavantage.co)",
       "Bash(cd:*)",
       "Bash(cat:*)",
-<<<<<<< HEAD
       "Bash(npm run dev:*)",
       "Bash(npm run build:*)",
       "Bash(npx tsc:*)",
-      "Bash(npm install:*)"
-=======
-      "Read(//mnt/c/Users/tucker.morin/OneDrive/**)",
-      "Bash(npm run build:*)",
-      "Bash(npx tsc:*)"
->>>>>>> c4838132
+      "Bash(npm install:*)",
+      "Bash(git add:*)"
     ],
     "deny": [],
     "ask": []
